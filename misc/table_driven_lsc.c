/* SPDX-FileCopyrightText: 2023 Greenbone AG
 *
 * SPDX-License-Identifier: GPL-2.0-or-later
 */

/**
 * @file table_drive_lsc.c
 * @brief Function to start a table driven lsc.
 */

#include "table_driven_lsc.h"

#include "base/networking.h"
#include "kb_cache.h"
#include "plugutils.h"

#include <ctype.h> // for tolower()
#include <curl/curl.h>
#include <gnutls/gnutls.h>
#include <gvm/base/prefs.h>
#include <gvm/util/mqtt.h>      // for mqtt_reset
#include <gvm/util/uuidutils.h> // for gvm_uuid_make
#include <json-glib/json-glib.h>
#include <stddef.h>

#undef G_LOG_DOMAIN
/**
 * @brief GLib logging domain.
 */
#define G_LOG_DOMAIN "lib  misc"

/** @brief LSC ran or didn't
 * 0 didn't run. 1 ran.
 */
static int lsc_flag = 0;

/** @brief Set lsc_flag to 1
 */
void
set_lsc_flag (void)
{
  lsc_flag = 1;
}

/** @brief Get lsc_flag value.
 */
int
lsc_has_run (void)
{
  return lsc_flag;
}

/**
 * @brief Split the package list string and creates a json array.
 *
 * JSON result consists of scan_id, message type, host ip,  hostname, port
 * together with proto, OID, result message and uri.
 *
 * @param[in/out] builder   The Json builder to add the array to.
 * @param[in]     packages  The installed package list as string
 *
 * @return JSON builder including the package list as array.
 */
static JsonBuilder *
add_packages_str_to_list (JsonBuilder *builder, const gchar *packages)
{
  gchar **package_list = NULL;

  json_builder_set_member_name (builder, "package_list");
  json_builder_begin_array (builder);

  package_list = g_strsplit (packages, "\n", 0);
  if (package_list && package_list[0])
    {
      int i;
      for (i = 0; package_list[i]; i++)
        json_builder_add_string_value (builder, package_list[i]);
    }

  json_builder_end_array (builder);
  g_strfreev (package_list);

  return builder;
}

/**
 * @brief Build a json object with data necessary to start a table drive LSC
 *
 * JSON result consists of scan_id, message type, host ip,  hostname, port
 * together with proto, OID, result message and uri.
 *
 * @param scan_id     Scan Id.
 * @param ip_str      IP string of host.
 * @param hostname    Name of host.
 * @param os_release  OS release
 * @param package_list The installed package list in the target system to be
 * evaluated
 *
 * @return JSON string on success. Must be freed by caller. NULL on error.
 */
static gchar *
make_table_driven_lsc_info_json_str (const char *scan_id, const char *ip_str,
                                     const char *hostname,
                                     const char *os_release,
                                     const char *package_list)
{
  JsonBuilder *builder;
  JsonGenerator *gen;
  JsonNode *root;
  gchar *json_str;

  /* Build the message in json format to be published. */
  builder = json_builder_new ();

  json_builder_begin_object (builder);

  json_builder_set_member_name (builder, "message_id");
  builder = json_builder_add_string_value (builder, gvm_uuid_make ());

  json_builder_set_member_name (builder, "group_id");
  builder = json_builder_add_string_value (builder, gvm_uuid_make ());

  json_builder_set_member_name (builder, "message_type");
  builder = json_builder_add_string_value (builder, "scan.start");

  json_builder_set_member_name (builder, "created");
  builder = json_builder_add_int_value (builder, time (NULL));

  json_builder_set_member_name (builder, "scan_id");
  builder = json_builder_add_string_value (builder, scan_id);

  json_builder_set_member_name (builder, "host_ip");
  json_builder_add_string_value (builder, ip_str);

  json_builder_set_member_name (builder, "host_name");
  json_builder_add_string_value (builder, hostname);

  json_builder_set_member_name (builder, "os_release");
  json_builder_add_string_value (builder, os_release);

  add_packages_str_to_list (builder, package_list);

  json_builder_end_object (builder);

  gen = json_generator_new ();
  root = json_builder_get_root (builder);
  json_generator_set_root (gen, root);
  json_str = json_generator_to_data (gen, NULL);

  json_node_free (root);
  g_object_unref (gen);
  g_object_unref (builder);

  if (json_str == NULL)
    g_warning ("%s: Error while creating JSON.", __func__);

  return json_str;
}

/**
 * @brief Get the status of table driven lsc from json object
 *
 * Checks for the corresponding status inside the JSON. If the status does not
 * belong the the scan or host, NULL is returned instead. NULL is also returned
 * if message JSON cannot be parsed correctly. Return value has to be freed by
 * caller.
 *
 * @param scan_id id of scan
 * @param host_ip ip of host
 * @param json json to get information from
 * @param len length of json
 * @return gchar* Status of table driven lsc or NULL
 */
static gchar *
get_status_of_table_driven_lsc_from_json (const char *scan_id,
                                          const char *host_ip, const char *json,
                                          int len)
{
  JsonParser *parser;
  JsonReader *reader = NULL;

  GError *err = NULL;
  gchar *ret = NULL;

  parser = json_parser_new ();
  if (!json_parser_load_from_data (parser, json, len, &err))
    {
      goto cleanup;
    }

  reader = json_reader_new (json_parser_get_root (parser));

  // Check for Scan ID
  if (!json_reader_read_member (reader, "scan_id"))
    {
      goto cleanup;
    }
  if (g_strcmp0 (json_reader_get_string_value (reader), scan_id))
    {
      goto cleanup;
    }
  json_reader_end_member (reader);

  // Check Host IP
  if (!json_reader_read_member (reader, "host_ip"))
    {
      goto cleanup;
    }
  if (g_strcmp0 (json_reader_get_string_value (reader), host_ip))
    {
      goto cleanup;
    }
  json_reader_end_member (reader);

  // Check Status
  if (!json_reader_read_member (reader, "status"))
    {
      goto cleanup;
    }
  ret = g_strdup (json_reader_get_string_value (reader));

  json_reader_end_member (reader);

cleanup:
  if (reader)
    g_object_unref (reader);
  g_object_unref (parser);
  if (err != NULL)
    {
      g_warning ("%s: Unable to parse json. Reason: %s", __func__,
                 err->message);
    }
  return ret;
}

<<<<<<< HEAD
/**
 * @brief Publish the necessary data to start a Table driven LSC scan.
 *
 * If the gather-package-list.nasl plugin was launched, and it generated
 * a valid package list for a supported OS, the table driven LSC scan
 * which is subscribed to the topic will perform a scan an publish the
 * the results to be handle by the sensor/client.
 *
 * @param scan_id     Scan Id.
 * @param kb
 * @param ip_str      IP string of host.
 * @param hostname    Name of host.
 *
 * @return 0 on success, less than 0 on error.
 */
int
run_table_driven_lsc (const char *scan_id, const char *ip_str,
                      const char *hostname, const char *package_list,
                      const char *os_release)
{
  gchar *json_str;
  gchar *topic;
  gchar *payload;
  gchar *status = NULL;
  int topic_len;
  int payload_len;
  int err = 0;

  // Subscribe to status topic
  err = mqtt_subscribe ("scanner/status");
  if (err)
    {
      g_warning ("%s: Error starting lsc. Unable to subscribe", __func__);
      return -1;
    }

  if (!os_release || !package_list)
    return -1;

  json_str = make_table_driven_lsc_info_json_str (scan_id, ip_str, hostname,
                                                  os_release, package_list);

  // Run table driven lsc
  if (json_str == NULL)
    return -1;

  g_message ("Running LSC via Notus for %s", ip_str);
  err = mqtt_publish ("scanner/package/cmd/notus", json_str);
  if (err)
    {
      g_warning ("%s: Error publishing message for Notus.", __func__);
      g_free (json_str);
      return -1;
    }

  g_free (json_str);

  // Wait for Notus scanner to start or interrupt
  while (!status)
    {
      err = mqtt_retrieve_message (&topic, &topic_len, &payload, &payload_len,
                                   60000);
      if (err == -1 || err == 1)
        {
          g_warning ("%s: Unable to retrieve status message from notus. %s",
                     __func__, err == 1 ? "Timeout after 60 s." : "");
          return -1;
        }

      // Get status if it belongs to corresponding scan and host
      // Else wait for next status message
      status = get_status_of_table_driven_lsc_from_json (scan_id, ip_str,
                                                         payload, payload_len);

      g_free (topic);
      g_free (payload);
    }
  // If started wait for it to finish or interrupt
  if (!g_strcmp0 (status, "running"))
    {
      g_debug ("%s: table driven LSC with scan id %s successfully started "
               "for host %s",
               __func__, scan_id, ip_str);
      g_free (status);
      status = NULL;
      while (!status)
        {
          err = mqtt_retrieve_message (&topic, &topic_len, &payload,
                                       &payload_len, 60000);
          if (err == -1)
            {
              g_warning ("%s: Unable to retrieve status message from notus.",
                         __func__);
              return -1;
            }
          if (err == 1)
            {
              g_warning ("%s: Unablet to retrieve message. Timeout after 60s.",
                         __func__);
              return -1;
            }

          status = get_status_of_table_driven_lsc_from_json (
            scan_id, ip_str, payload, payload_len);
          g_free (topic);
          g_free (payload);
        }
    }
  else
    {
      g_warning ("%s: Unable to start lsc. Got status: %s", __func__, status);
      g_free (status);
      return -1;
    }

  if (g_strcmp0 (status, "finished"))
    {
      g_warning (
        "%s: table driven lsc with scan id %s did not finish successfully "
        "for host %s. Last status was %s",
        __func__, scan_id, ip_str, status);
      err = -1;
    }
  else
    g_debug ("%s: table driven lsc with scan id %s successfully finished "
             "for host %s",
             __func__, scan_id, ip_str);
  g_free (status);
  return err;
}
=======
#define RSNOTUS
#ifdef RSNOTUS
/** @brief Struct to hold necessary information to call and run notus
 *
 */
struct notus_info
{
  char *server; // original openvasd server URL
  char *schema; // schema is http or https
  char *host;   // server hostname
  char *alpn; // Application layer protocol negotiation: http/1.0, http/1.1, h2
  char *http_version; // same version as in application layer
  int port;           // server port
  int tls;            // 0: TLS encapsulation diable. Otherwise enable
};

typedef struct notus_info *notus_info_t;

/** @brief Initialize a notus info struct and stores the server URL
 *
 *  @param server Original server to store and to get the info from
 *
 *  @return the initialized struct. NULL on error.
 */
static notus_info_t
init_notus_info (const char *server)
{
  notus_info_t notusdata;
  notusdata = g_malloc0 (sizeof (struct notus_info));
  if (!notusdata)
    return NULL;
  notusdata->server = g_strdup (server);
  return notusdata;
}

/** @brief Free notus info structure
 *
 * @param notusdata The data to free()
 */
static void
free_notus_info (notus_info_t notusdata)
{
  if (notusdata)
    {
      g_free (notusdata->server);
      g_free (notusdata->schema);
      g_free (notusdata->host);
      g_free (notusdata->alpn);
      g_free (notusdata->http_version);
    }
}

/** @brief helper function to lower case
 *
 *  @param s the string to lower case
 *
 *  @return pointer to the modified string.
 */
static char *
help_tolower (char *s)
{
  for (char *p = s; *p; p++)
    *p = tolower (*p);
  return s;
}

/**
 * @brief Build a json array from the package list to start a table drive LSC
 *
 * @param packages The installed package list in the target system to be
 * evaluated
 *
 * @return String in json format on success. Must be freed by caller. NULL on
 * error.
 */
static gchar *
make_package_list_as_json_str (const char *packages)
{
  JsonBuilder *builder;
  JsonGenerator *gen;
  JsonNode *root;
  gchar *json_str = NULL;
  gchar **package_list = NULL;
  builder = json_builder_new ();

  json_builder_begin_array (builder);

  package_list = g_strsplit (packages, "\n", 0);
  if (package_list && package_list[0])
    {
      int i;
      for (i = 0; package_list[i]; i++)
        json_builder_add_string_value (builder, package_list[i]);
    }

  json_builder_end_array (builder);
  g_strfreev (package_list);

  gen = json_generator_new ();
  root = json_builder_get_root (builder);
  json_generator_set_root (gen, root);
  json_str = json_generator_to_data (gen, NULL);

  json_node_free (root);
  g_object_unref (gen);
  g_object_unref (builder);

  if (json_str == NULL)
    g_warning ("%s: Error while creating JSON.", __func__);

  return json_str;
}

/** @brief Parse the server URL
 *
 *  @param[in] server String containing the server URL
 *                Valid is http://example.com:1234
 *                or https://example.com.1234.
 *  @notusdata[out] Structure to store information from the URL
 *
 *  @return 0 on success, -1 on error.
 */
static int
parse_server (notus_info_t *notusdata)
{
  CURLU *h = curl_url ();
  char *schema = NULL;
  char *host = NULL;
  char *port = NULL;

  if (!notusdata)
    return -1;

  if (curl_url_set (h, CURLUPART_URL, (*notusdata)->server, 0) > 0)
    {
      g_warning ("%s: Error parsing URL %s", __func__, (*notusdata)->server);
      return -1;
    }

  curl_url_get (h, CURLUPART_SCHEME, &schema, 0);
  curl_url_get (h, CURLUPART_HOST, &host, 0);
  curl_url_get (h, CURLUPART_PORT, &port, 0);

  if (!schema || !host)
    {
      g_warning ("%s: Invalid URL %s. It must be in format: "
                 "schema://host:port. E.g. http://localhost:8080",
                 __func__, (*notusdata)->server);
      curl_url_cleanup (h);
      curl_free (schema);
      curl_free (host);
      curl_free (port);
      return -1;
    }

  (*notusdata)->host = g_strdup (host);
  if (port)
    (*notusdata)->port = atoi (port);
  else if (g_strcmp0 (schema, "https"))
    (*notusdata)->port = 443;
  else
    (*notusdata)->port = 80;

  (*notusdata)->schema = g_strdup (help_tolower (schema));
  if (g_strrstr ((*notusdata)->schema, "https"))
    {
      (*notusdata)->tls = 1;
      (*notusdata)->http_version = g_strdup ("2");
      (*notusdata)->alpn = g_strdup ("h2");
    }
  else if (g_strrstr ((*notusdata)->schema, "http"))
    {
      (*notusdata)->tls = 0;
      (*notusdata)->http_version = g_strdup ("1.1");
      (*notusdata)->alpn = g_strdup ("http/1.1");
    }
  else
    {
      g_warning ("%s: Invalid openvasd server schema", (*notusdata)->server);
      curl_url_cleanup (h);
      curl_free (schema);
      curl_free (host);
      curl_free (port);
      return -1;
    }

  curl_url_cleanup (h);
  curl_free (schema);
  curl_free (host);
  curl_free (port);

  return 0;
}

/** @brief Fixed version format
 */
enum fixed_type
{
  UNKNOWN, // Unknown
  RANGE,   // Range of version which fixed the package
  SINGLE,  // A single version with a specifier (gt or lt)
};

/** @brief Fixed version
 */
struct fixed_version
{
  char *version;   // a version
  char *specifier; // a lt or gt specifier
};
typedef struct fixed_version fixed_version_t;

/** @brief Specify a version range
 */
struct version_range
{
  char *start; // <= the version
  char *stop;  // >= the version
};
typedef struct version_range version_range_t;

/** @brief Define a vulnerable package
 */
struct vulnerable_pkg
{
  char *pkg_name;        // package name
  char *install_version; // installed version of the vulnerable package
  enum fixed_type type;  // fixed version type: range or single
  union
  {
    version_range_t *range;   // range of vulnerable versions
    fixed_version_t *version; // version and specifier for the fixed versions
  };
};

typedef struct vulnerable_pkg vuln_pkg_t;

/** brief define an advisory with a list of vulnerable packages
 */
struct advisory
{
  char *oid;             // Advisory OID
  vuln_pkg_t *pkgs[100]; // list of vulnerable packages, installed version and
                         // fixed versions
  size_t count;          // Count of vulnerable packages this adivsory has
};

typedef struct advisory advisory_t;

/** brief define a advisories list
 */
struct advisories
{
  advisory_t **advisories;
  size_t count;
  size_t max_size;
};
typedef struct advisories advisories_t;

/** @brief Initialize a new adivisories struct with 100 slots
 *
 *  @return initialized advisories_t struct. It must be free by the caller
 *          with advisories_free()
 */
static advisories_t *
advisories_new ()
{
  advisories_t *advisories_list = g_malloc0 (sizeof (advisories_t));
  advisories_list->max_size = 100;
  advisories_list->advisories =
    g_malloc0_n (advisories_list->max_size, sizeof (advisory_t));

  return advisories_list;
}

/** @brief Initialize a new adivisories struct with 100 slots
 *
 *  @param advisories_list[in/out] An advisories holder to add new advisories
into.
 *  @param advisory[in] the new advisory to add in the list
 *
 */
static void
advisories_add (advisories_t *advisories_list, advisory_t *advisory)
{
  // Reallocate more memory if the list is full
  if (advisories_list->count == advisories_list->max_size)
    {
      advisories_list->max_size *= 2;
      advisories_list->advisories =
        g_realloc_n (advisories_list->advisories, advisories_list->max_size,
                     sizeof (advisory_t));
      memset (advisories_list->advisories + advisories_list->count, '\0',
              (advisories_list->max_size - advisories_list->count)
                * sizeof (advisory_t *));
    }
  advisories_list->advisories[advisories_list->count] = advisory;
  advisories_list->count++;
}

/** @brief Initialize a new adivisory
 *
 *  @param oid The advisory's OID
 *
 *  @return initialized advisory_t struct
 */
static advisory_t *
advisory_new (char *oid)
{
  advisory_t *adv = NULL;
  adv = g_malloc0 (sizeof (advisory_t));
  adv->oid = g_strdup (oid);
  adv->count = 0;
  return adv;
}

/** @brief Add a new vulnerability to the advisory.
 *
 *  @description Each advisory can have multiple vulnerable packages
 *               This structure can hold up to 100 packages.
 *
 *  @param adv[in/out] The advisory to add the vulnerable package into
 *  @param vuln[in] The vulnerable package to add.
 */
static void
advisory_add_vuln_pkg (advisory_t *adv, vuln_pkg_t *vuln)
{
  if (adv->count == 100)
    {
      g_warning ("%s: Failed adding new vulnerable package to the advisory %s. "
                 "No more free slots",
                 __func__, adv->oid);
      return;
    }

  adv->pkgs[adv->count] = vuln;
  adv->count++;
}

/** @brief Free()'s an advisory
 *
 *  @param advisory The adviosory to be free()'ed.
 *  It free()'s all vulnerable packages that belong to this advisory.
 */
static void
advisory_free (advisory_t *advisory)
{
  if (advisory == NULL)
    return;

  g_free (advisory->oid);
  for (size_t i = 0; i < advisory->count; i++)
    {
      if (advisory->pkgs[i] != NULL)
        {
          g_free (advisory->pkgs[i]->pkg_name);
          g_free (advisory->pkgs[i]->install_version);
          if (advisory->pkgs[i]->type == RANGE)
            {
              g_free (advisory->pkgs[i]->range->start);
              g_free (advisory->pkgs[i]->range->stop);
            }
          else if (advisory->pkgs[i]->type == SINGLE)
            {
              g_free (advisory->pkgs[i]->version->version);
              g_free (advisory->pkgs[i]->version->specifier);
            }
        }
    }
  advisory = NULL;
}

/** @brief Free()'s an advisories
 *
 *  @param advisory The adviosories holder to be free()'ed.
 *  It free()'s all advisories members.
 */
static void
advisories_free (advisories_t *advisories)
{
  if (advisories == NULL)
    return;

  for (size_t i = 0; i < advisories->count; i++)
    advisory_free (advisories->advisories[i]);
  advisories = NULL;
}

/** @brief Creates a new Vulnerable packages which belongs to an advisory
 *
 *  @param pkg_name
 *  @param install_version
 *  @param type Data type specifying how the fixed version is stored.
 *              Can be RANGE or SINGLE
 *  @param item1 Depending on the type is the "version" for SINGLE type,
 *               or the "less than" for RANGE type
 *  @param item2 Depending on the type is the "specifer" for SINGLE type,
 *               or the "greather than" for RANGE type
 *
 *  @return a vulnerable packages struct. Members are a copy of the passed
 *          parametes. They must be free separately.
 */
static vuln_pkg_t *
vulnerable_pkg_new (const char *pkg_name, const char *install_version,
                    enum fixed_type type, char *item1, char *item2)
{
  vuln_pkg_t *vuln = NULL;
  version_range_t *range = NULL;
  fixed_version_t *fixed_ver = NULL;

  vuln = g_malloc0 (sizeof (vuln_pkg_t));
  vuln->pkg_name = g_strdup (pkg_name);
  vuln->install_version = g_strdup (install_version);
  vuln->type = type;
  if (type == RANGE)
    {
      range = g_malloc0 (sizeof (range_t));
      range->start = g_strdup (item1);
      range->stop = g_strdup (item2);
      vuln->range = range;
    }
  else
    {
      fixed_ver = g_malloc0 (sizeof (fixed_version_t));
      fixed_ver->version = g_strdup (item1);
      fixed_ver->specifier = g_strdup (item2);
      vuln->version = fixed_ver;
    }

  return vuln;
}

/** @brief Process a json object which contains advisories and vulnerable
 *         packages
 *
 *  @description This is the body string in response get from an openvasd server
 *
 *  @param resp String containing the json object to be processed.
 *  @param len String lenght.
 *
 *  @return a advisories_t struct containing all advisories and vulnerable
 *                         packages.
 *                         After usage must be free()'ed with advisories_free().
 */
static advisories_t *
process_notus_response (const gchar *resp, const size_t len)
{
  JsonParser *parser = NULL;
  JsonReader *reader = NULL;
  GError *err = NULL;

  advisories_t *advisories = advisories_new ();

  parser = json_parser_new ();
  if (!json_parser_load_from_data (parser, resp, len, &err))
    {
      g_message ("Errror parsing");
    }

  reader = json_reader_new (json_parser_get_root (parser));

  if (!json_reader_is_object (reader))
    {
      g_message ("No es un object");
    }

  char **members = json_reader_list_members (reader);

  for (int i = 0; members[i]; i++)
    {
      advisory_t *advisory;

      if (!json_reader_read_member (reader, members[i]))
        {
          g_debug ("No member oid");
          goto cleanup_advisories;
        }
      if (!json_reader_is_array (reader))
        {
          g_debug ("Is not an array");
          goto cleanup_advisories;
        }

      advisory = advisory_new (g_strdup (members[i]));

      int count_pkgs = json_reader_count_elements (reader);
      g_debug ("There are %d packages for advisory %s", count_pkgs, members[i]);
      for (int j = 0; j < count_pkgs; j++)
        {
          vuln_pkg_t *pkg = NULL;
          char *name = NULL;
          char *installed_version = NULL;
          char *start = NULL;
          char *stop = NULL;
          char *version = NULL;
          char *specifier = NULL;
          enum fixed_type type = UNKNOWN;

          json_reader_read_element (reader, j);
          if (!json_reader_is_object (reader))
            {
              g_warning ("%s: Package %d of advisory %s is not an object",
                         __func__, j, members[i]);
              advisories_free (advisories);
              goto cleanup_advisories;
            }

          json_reader_read_member (reader, "name");
          name = g_strdup (json_reader_get_string_value (reader));
          json_reader_end_member (reader);
          g_debug ("name: %s", name);

          json_reader_read_member (reader, "installed_version");
          installed_version = g_strdup (json_reader_get_string_value (reader));
          json_reader_end_member (reader);
          g_debug ("installed_version: %s", installed_version);

          json_reader_read_member (reader, "fixed_version");
          g_debug ("Fixed_version has %d members",
                   json_reader_count_members (reader));

          // Version Range
          json_reader_read_member (reader, "start");
          start = g_strdup (json_reader_get_string_value (reader));
          json_reader_end_member (reader);
          json_reader_read_member (reader, "end");
          stop = g_strdup (json_reader_get_string_value (reader));
          json_reader_end_member (reader);
          g_debug ("start %s, end: %s", start, stop);

          // version and specifier
          json_reader_read_member (reader, "version");
          version = g_strdup (json_reader_get_string_value (reader));
          json_reader_end_member (reader);
          json_reader_read_member (reader, "specifier");
          specifier = g_strdup (json_reader_get_string_value (reader));
          json_reader_end_member (reader);
          g_debug ("version %s, specifier: %s", version, specifier);

          // end read fixes version member
          json_reader_end_member (reader);

          // end package element
          json_reader_end_element (reader);

          char *item1 = NULL, *item2 = NULL;
          if (start && stop)
            {
              type = RANGE;
              item1 = start;
              item2 = stop;
            }
          else if (version && specifier)
            {
              type = SINGLE;
              item1 = version;
              item2 = specifier;
            }
          else
            {
              g_warning ("%s: Error parsing json element", __func__);
              g_free (name);
              g_free (installed_version);
              g_free (item1);
              g_free (item2);
              advisories_free (advisories);
              goto cleanup_advisories;
            }

          pkg =
            vulnerable_pkg_new (name, installed_version, type, item1, item2);
          g_free (name);
          g_free (installed_version);
          g_free (item1);
          g_free (item2);

          advisory_add_vuln_pkg (advisory, pkg);
        }
      // end advisory
      json_reader_end_member (reader);
      advisories_add (advisories, advisory);
    }

cleanup_advisories:
  if (reader)
    g_object_unref (reader);
  g_object_unref (parser);

  return advisories;
}

/** @brief Define a string struct for storing the response.
 */
struct string
{
  char *ptr;
  size_t len;
};

/** @brief Initialize the string struct to hold the response
 *
 *  @param s[in/out] The string struct to be initialized
 */
static void
init_string (struct string *s)
{
  s->len = 0;
  s->ptr = g_malloc0 (s->len + 1);
  if (s->ptr == NULL)
    {
      g_warning ("%s: Error allocating memory for response", __func__);
      return;
    }
  s->ptr[0] = '\0';
}

/** @brief Call back function to stored the response.
 *
 *  @description The function signature is the necessary to work with
 *  libcurl. It stores the response in s. It reallocate memory if necessary.
 */
static size_t
response_callback_fn (void *ptr, size_t size, size_t nmemb, void *struct_string)
{
  struct string *s = struct_string;
  size_t new_len = s->len + size * nmemb;
  char *ptr_aux = g_realloc (s->ptr, new_len + 1);
  s->ptr = ptr_aux;
  if (s->ptr == NULL)
    {
      g_warning ("%s: Error allocating memory for response", __func__);
      return 0; // no memory left
    }
  memcpy (s->ptr + s->len, ptr, size * nmemb);
  s->ptr[new_len] = '\0';
  s->len = new_len;

  return size * nmemb;
}

/** @brief Send a request to the server
 *
 *  @param[in] notusdata Structure containing information necessary for the
request
 *  @param[in] os Target's operative system. Necessary for the URL path part.
 *  @param[in] pkg_list The package list installed in the target, to be checked
 *  @param[out] response The string containing the results in json format.
 *
 *  @return the http code or -1 on error
 */
static long
send_request (notus_info_t notusdata, const char *os, const char *pkg_list,
              char **response)
{
  CURL *curl;
  GString *url = NULL;
  long http_code = -1;
  struct string resp;
  struct curl_slist *customheader = NULL;
  char *os_aux;
  GString *xapikey = NULL;
  if ((curl = curl_easy_init ()) == NULL)
    {
      g_warning ("Not possible to initialize curl library");
      return http_code;
    }

  url = g_string_new (notusdata->server);
  g_string_append (url, "/notus/");

  //
  os_aux = help_tolower (g_strdup (os));
  for (size_t i = 0; i < strlen (os_aux); i++)
    {
      if (os_aux[i] == ' ')
        os_aux[i] = '_';
    }

  g_string_append (url, os_aux);
  g_free (os_aux);

  g_debug ("%s: URL: %s", __func__, url->str);
  // Set URL
  if (curl_easy_setopt (curl, CURLOPT_URL, url->str) != CURLE_OK)
    {
      g_warning ("Not possible to set the URL");
      curl_easy_cleanup (curl);
      g_string_free (url, TRUE);
      return http_code;
    }

  // Accept an insecure connection. Don't verify the server certificate
  curl_easy_setopt (curl, CURLOPT_SSL_VERIFYPEER, 0L);
  curl_easy_setopt (curl, CURLOPT_SSL_VERIFYHOST, 0L);

  // Set API KEY
  xapikey = g_string_new ("X-APIKEY: ");
  if (prefs_get ("x-apikey"))
    {
      g_string_append (xapikey, prefs_get ("x-apikey"));
      customheader = curl_slist_append (customheader, xapikey->str);
    }
  // SET Content type
  customheader =
    curl_slist_append (customheader, "Content-Type: application/json");
  curl_easy_setopt (curl, CURLOPT_HTTPHEADER, customheader);
  // Set body
  curl_easy_setopt (curl, CURLOPT_POSTFIELDS, pkg_list);
  curl_easy_setopt (curl, CURLOPT_POSTFIELDSIZE, strlen (pkg_list));

  // Init the struct where the response is stored and set the callback function
  init_string (&resp);
  curl_easy_setopt (curl, CURLOPT_WRITEFUNCTION, response_callback_fn);
  curl_easy_setopt (curl, CURLOPT_WRITEDATA, &resp);

  int ret = CURLE_OK;
  if ((ret = curl_easy_perform (curl)) != CURLE_OK)
    {
      g_warning ("%s: Error sending request: %d", __func__, ret);
      curl_easy_cleanup (curl);
      g_string_free (xapikey, TRUE);
      g_free (resp.ptr);
      g_string_free (url, TRUE);
      return http_code;
    }

  curl_easy_getinfo (curl, CURLINFO_RESPONSE_CODE, &http_code);

  curl_easy_cleanup (curl);

  g_debug ("Server response %s", resp.ptr);
  *response = g_strdup (resp.ptr);
  g_free (os_aux);
  g_string_free (xapikey, TRUE);
  g_string_free (url, TRUE);
  g_free (resp.ptr);
  return http_code;
}

/** @brief Sent the installed package list and OS to notus
 *
 *  @param pkg_list Installed package list
 *  @param os The target's OS
 *
 *  @return String containing the server response or NULL
 *          Must be free()'ed by the caller.
 */
static char *
notus_get_response (const char *pkg_list, const char *os)
{
  const char *server = NULL;
  char *json_pkglist;
  char *response = NULL;
  notus_info_t notusdata;

  // Parse the server and get the port, host, schema
  // and necessary information to build the message
  server = prefs_get ("openvasd_server");
  notusdata = init_notus_info (server);

  if (parse_server (&notusdata) < 0)
    {
      free_notus_info (notusdata);
      return NULL;
    }

  // Convert the packge list string into a string containing json
  // array of packages
  if ((json_pkglist = make_package_list_as_json_str (pkg_list)) == NULL)
    {
      free_notus_info (notusdata);
      return NULL;
    }

  if (send_request (notusdata, os, json_pkglist, &response) == -1)
    g_warning ("Error sending request to openvasd");

  free_notus_info (notusdata);
  g_free (json_pkglist);

  return response;
}

/** @brief Call notus and stores the results
 *
 *  @param ip_str Target's IP address.
 *  @param hostname Targer's hostname.
 *  @param pkg_list List of packages installed in the target. The packages are
 * "\n" separated.
 *  @param os Name of the target's operative sistem.
 *
 *  @result Count of stored results. -1 on error.
 */
int
call_rs_notus (const char *ip_str, const char *hostname, const char *pkg_list,
               const char *os)
{
  char *body = NULL;
  advisories_t *advisories = NULL;
  int res_count = 0;
  if ((body = notus_get_response (pkg_list, os)) == NULL)
    return -1;

  advisories = process_notus_response (body, strlen (body));

  // Process the advisories, generate results and store them in the kb
  for (size_t i = 0; i < advisories->count; i++)
    {
      advisory_t *advisory = advisories->advisories[i];
      gchar *buffer;
      GString *result = g_string_new (NULL);
      for (size_t j = 0; j < advisory->count; j++)
        {
          vuln_pkg_t *pkg = advisory->pkgs[j];
          GString *res = g_string_new (NULL);

          if (pkg->type == RANGE)
            {
              g_string_printf (res,
                               "\nVulnerable package: %s\n"
                               "Installed version:    %s\n"
                               "Fixed version:      <=%s\n"
                               "Fixed version:      >=%s\n",
                               pkg->pkg_name, pkg->install_version,
                               pkg->range->start, pkg->range->stop);
            }
          else if (pkg->type == SINGLE)
            {
              int spec_len = 8 - (int) strlen (pkg->version->specifier);
              g_string_printf (res,
                               "\nVulnerable package:%*s%s\n"
                               "Installed version:%*s%s\n"
                               "Fixed version:%*s%s%s\n",
                               3, "", pkg->pkg_name, 4, "",
                               pkg->install_version, spec_len, "",
                               pkg->version->specifier, pkg->version->version);
            }
          else
            {
              g_warning ("%s: Unknown fixed version type for advisory %s",
                         __func__, advisory->oid);
              g_string_free (result, TRUE);
              advisories_free (advisories);
              return -1;
            }
          g_string_append (result, res->str);
          g_string_free (res, TRUE);
        }

      // type|||IP|||HOSTNAME|||package|||OID|||the result message|||URI
      buffer = g_strdup_printf ("%s|||%s|||%s|||%s|||%s|||%s|||%s", "ALARM",
                                ip_str, hostname ? hostname : " ", "package",
                                advisory->oid, result->str, "");
      g_string_free (result, TRUE);
      kb_item_push_str_with_main_kb_check (get_main_kb (), "internal/results",
                                           buffer);
      res_count++;
      g_free (buffer);
    }

  advisories_free (advisories);
  return res_count;
}

#endif // End RSNOTUS
>>>>>>> a40b6160
<|MERGE_RESOLUTION|>--- conflicted
+++ resolved
@@ -233,138 +233,6 @@
   return ret;
 }
 
-<<<<<<< HEAD
-/**
- * @brief Publish the necessary data to start a Table driven LSC scan.
- *
- * If the gather-package-list.nasl plugin was launched, and it generated
- * a valid package list for a supported OS, the table driven LSC scan
- * which is subscribed to the topic will perform a scan an publish the
- * the results to be handle by the sensor/client.
- *
- * @param scan_id     Scan Id.
- * @param kb
- * @param ip_str      IP string of host.
- * @param hostname    Name of host.
- *
- * @return 0 on success, less than 0 on error.
- */
-int
-run_table_driven_lsc (const char *scan_id, const char *ip_str,
-                      const char *hostname, const char *package_list,
-                      const char *os_release)
-{
-  gchar *json_str;
-  gchar *topic;
-  gchar *payload;
-  gchar *status = NULL;
-  int topic_len;
-  int payload_len;
-  int err = 0;
-
-  // Subscribe to status topic
-  err = mqtt_subscribe ("scanner/status");
-  if (err)
-    {
-      g_warning ("%s: Error starting lsc. Unable to subscribe", __func__);
-      return -1;
-    }
-
-  if (!os_release || !package_list)
-    return -1;
-
-  json_str = make_table_driven_lsc_info_json_str (scan_id, ip_str, hostname,
-                                                  os_release, package_list);
-
-  // Run table driven lsc
-  if (json_str == NULL)
-    return -1;
-
-  g_message ("Running LSC via Notus for %s", ip_str);
-  err = mqtt_publish ("scanner/package/cmd/notus", json_str);
-  if (err)
-    {
-      g_warning ("%s: Error publishing message for Notus.", __func__);
-      g_free (json_str);
-      return -1;
-    }
-
-  g_free (json_str);
-
-  // Wait for Notus scanner to start or interrupt
-  while (!status)
-    {
-      err = mqtt_retrieve_message (&topic, &topic_len, &payload, &payload_len,
-                                   60000);
-      if (err == -1 || err == 1)
-        {
-          g_warning ("%s: Unable to retrieve status message from notus. %s",
-                     __func__, err == 1 ? "Timeout after 60 s." : "");
-          return -1;
-        }
-
-      // Get status if it belongs to corresponding scan and host
-      // Else wait for next status message
-      status = get_status_of_table_driven_lsc_from_json (scan_id, ip_str,
-                                                         payload, payload_len);
-
-      g_free (topic);
-      g_free (payload);
-    }
-  // If started wait for it to finish or interrupt
-  if (!g_strcmp0 (status, "running"))
-    {
-      g_debug ("%s: table driven LSC with scan id %s successfully started "
-               "for host %s",
-               __func__, scan_id, ip_str);
-      g_free (status);
-      status = NULL;
-      while (!status)
-        {
-          err = mqtt_retrieve_message (&topic, &topic_len, &payload,
-                                       &payload_len, 60000);
-          if (err == -1)
-            {
-              g_warning ("%s: Unable to retrieve status message from notus.",
-                         __func__);
-              return -1;
-            }
-          if (err == 1)
-            {
-              g_warning ("%s: Unablet to retrieve message. Timeout after 60s.",
-                         __func__);
-              return -1;
-            }
-
-          status = get_status_of_table_driven_lsc_from_json (
-            scan_id, ip_str, payload, payload_len);
-          g_free (topic);
-          g_free (payload);
-        }
-    }
-  else
-    {
-      g_warning ("%s: Unable to start lsc. Got status: %s", __func__, status);
-      g_free (status);
-      return -1;
-    }
-
-  if (g_strcmp0 (status, "finished"))
-    {
-      g_warning (
-        "%s: table driven lsc with scan id %s did not finish successfully "
-        "for host %s. Last status was %s",
-        __func__, scan_id, ip_str, status);
-      err = -1;
-    }
-  else
-    g_debug ("%s: table driven lsc with scan id %s successfully finished "
-             "for host %s",
-             __func__, scan_id, ip_str);
-  g_free (status);
-  return err;
-}
-=======
 #define RSNOTUS
 #ifdef RSNOTUS
 /** @brief Struct to hold necessary information to call and run notus
@@ -1061,9 +929,9 @@
   curl_easy_setopt (curl, CURLOPT_SSL_VERIFYHOST, 0L);
 
   // Set API KEY
-  xapikey = g_string_new ("X-APIKEY: ");
   if (prefs_get ("x-apikey"))
     {
+      xapikey = g_string_new ("X-APIKEY: ");
       g_string_append (xapikey, prefs_get ("x-apikey"));
       customheader = curl_slist_append (customheader, xapikey->str);
     }
@@ -1085,9 +953,9 @@
     {
       g_warning ("%s: Error sending request: %d", __func__, ret);
       curl_easy_cleanup (curl);
-      g_string_free (xapikey, TRUE);
+      g_string_free (xapikey, FALSE);
       g_free (resp.ptr);
-      g_string_free (url, TRUE);
+      g_string_free (url, FALSE);
       return http_code;
     }
 
@@ -1098,8 +966,8 @@
   g_debug ("Server response %s", resp.ptr);
   *response = g_strdup (resp.ptr);
   g_free (os_aux);
-  g_string_free (xapikey, TRUE);
-  g_string_free (url, TRUE);
+  g_string_free (xapikey, FALSE);
+  g_string_free (url, FALSE);
   g_free (resp.ptr);
   return http_code;
 }
@@ -1158,7 +1026,7 @@
  *
  *  @result Count of stored results. -1 on error.
  */
-int
+static int
 call_rs_notus (const char *ip_str, const char *hostname, const char *pkg_list,
                const char *os)
 {
@@ -1230,4 +1098,148 @@
 }
 
 #endif // End RSNOTUS
->>>>>>> a40b6160
+
+/**
+ * @brief Publish the necessary data to start a Table driven LSC scan.
+ *
+ * If the gather-package-list.nasl plugin was launched, and it generated
+ * a valid package list for a supported OS, the table driven LSC scan
+ * which is subscribed to the topic will perform a scan an publish the
+ * the results to be handle by the sensor/client.
+ *
+ * @param scan_id     Scan Id.
+ * @param kb
+ * @param ip_str      IP string of host.
+ * @param hostname    Name of host.
+ *
+ * @return 0 on success, less than 0 on error.
+ */
+int
+run_table_driven_lsc (const char *scan_id, const char *ip_str,
+                      const char *hostname, const char *package_list,
+                      const char *os_release)
+{
+  int err = 0;
+  if (!os_release || !package_list)
+    return 0;
+
+  if (prefs_get ("openvasd_server"))
+    {
+      g_message ("Running Notus for %s via openvasd", ip_str);
+      err = call_rs_notus (ip_str, hostname, package_list, os_release);
+
+      return err;
+    }
+  else
+    {
+      gchar *json_str;
+      gchar *topic;
+      gchar *payload;
+      gchar *status = NULL;
+      int topic_len;
+      int payload_len;
+
+      // Subscribe to status topic
+      err = mqtt_subscribe ("scanner/status");
+      if (err)
+        {
+          g_warning ("%s: Error starting lsc. Unable to subscribe", __func__);
+          return -1;
+        }
+      /* Get the OS release. TODO: have a list with supported OS. */
+
+      json_str = make_table_driven_lsc_info_json_str (scan_id, ip_str, hostname,
+                                                      os_release, package_list);
+
+      // Run table driven lsc
+      if (json_str == NULL)
+        return -1;
+
+      g_message ("Running Notus for %s", ip_str);
+      err = mqtt_publish ("scanner/package/cmd/notus", json_str);
+      if (err)
+        {
+          g_warning ("%s: Error publishing message for Notus.", __func__);
+          g_free (json_str);
+          return -1;
+        }
+
+      g_free (json_str);
+
+      // Wait for Notus scanner to start or interrupt
+      while (!status)
+        {
+          err = mqtt_retrieve_message (&topic, &topic_len, &payload,
+                                       &payload_len, 60000);
+          if (err == -1 || err == 1)
+            {
+              g_warning ("%s: Unable to retrieve status message from notus. %s",
+                         __func__, err == 1 ? "Timeout after 60 s." : "");
+              return -1;
+            }
+
+          // Get status if it belongs to corresponding scan and host
+          // Else wait for next status message
+          status = get_status_of_table_driven_lsc_from_json (
+            scan_id, ip_str, payload, payload_len);
+
+          g_free (topic);
+          g_free (payload);
+        }
+      // If started wait for it to finish or interrupt
+      if (!g_strcmp0 (status, "running"))
+        {
+          g_debug ("%s: table driven LSC with scan id %s successfully started "
+                   "for host %s",
+                   __func__, scan_id, ip_str);
+          g_free (status);
+          status = NULL;
+          while (!status)
+            {
+              err = mqtt_retrieve_message (&topic, &topic_len, &payload,
+                                           &payload_len, 60000);
+              if (err == -1)
+                {
+                  g_warning (
+                    "%s: Unable to retrieve status message from notus.",
+                    __func__);
+                  return -1;
+                }
+              if (err == 1)
+                {
+                  g_warning (
+                    "%s: Unablet to retrieve message. Timeout after 60s.",
+                    __func__);
+                  return -1;
+                }
+
+              status = get_status_of_table_driven_lsc_from_json (
+                scan_id, ip_str, payload, payload_len);
+              g_free (topic);
+              g_free (payload);
+            }
+        }
+      else
+        {
+          g_warning ("%s: Unable to start lsc. Got status: %s", __func__,
+                     status);
+          g_free (status);
+          return -1;
+        }
+
+      if (g_strcmp0 (status, "finished"))
+        {
+          g_warning (
+            "%s: table driven lsc with scan id %s did not finish successfully "
+            "for host %s. Last status was %s",
+            __func__, scan_id, ip_str, status);
+          err = -1;
+        }
+      else
+        g_debug ("%s: table driven lsc with scan id %s successfully finished "
+                 "for host %s",
+                 __func__, scan_id, ip_str);
+      g_free (status);
+    }
+  return err;
+}