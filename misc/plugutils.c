--- conflicted
+++ resolved
@@ -431,11 +431,7 @@
   GString *action_str;
   gsize length;
   kb_t kb;
-<<<<<<< HEAD
-  gboolean create_json_results;
-=======
   mqtt_t *mqtt = NULL;
->>>>>>> d9a25558
 
   /* Should not happen, just to avoid trouble stop here if no NVTI found */
   if (!oid)
@@ -475,7 +471,17 @@
         g_warning ("%s: MQTT not initialized! Can not send results via MQTT.",
                    __func__);
       else
-        mqtt_publish (mqtt, "scanner/results", data);
+        {
+          gchar *json;
+          json = make_result_json_str (desc->globals->scan_id, what, ip_str,
+                                       hostname ?: " ", port_s, proto, oid,
+                                       action_str->str, uri ?: "");
+          if (json == NULL)
+            g_warning ("%s: Error while creating JSON.", __func__);
+          else
+            mqtt_publish (mqtt, "scanner/results", data);
+          g_free (json);
+        }
     }
 
   kb = plug_get_results_kb (desc);
@@ -483,24 +489,6 @@
 
   g_free (data);
   g_free (buffer);
-
-  /* Use undocumented scanner setting for feature switch for now. */
-  create_json_results = prefs_get_bool ("create_json_results");
-  if (create_json_results)
-    {
-      gchar *json;
-      json = make_result_json_str (desc->globals->scan_id, what, ip_str,
-                                   hostname ?: " ", port_s, proto, oid,
-                                   action_str->str, uri ?: "");
-      if (json == NULL)
-        g_warning ("%s: Error while creating JSON.", __func__);
-      // for development
-      else
-        g_debug ("%s: json result: %s", __func__, json);
-      // TODO: send json via mqtt
-      g_free (json);
-    }
-
   g_string_free (action_str, TRUE);
 }
 
