--- conflicted
+++ resolved
@@ -460,19 +460,6 @@
   /* Convert to UTF-8 before sending to Manager. */
   data = g_convert (buffer, -1, "UTF-8", "ISO_8859-1", NULL, &length, NULL);
 
-<<<<<<< HEAD
-  /* Send result via MQTT. */
-  json =
-    make_result_json_str (desc->globals->scan_id, what, ip_str, hostname ?: " ",
-                          port_s, proto, oid, action_str->str, uri ?: "");
-  if (json == NULL)
-    g_warning ("%s: Error while creating JSON.", __func__);
-  else
-    mqtt_publish ("scanner/results", json);
-  g_free (json);
-
-  /* Send result via Redis. */
-=======
   // Having the pref in the openvas.conf means we want to use MQTT
   mqtt_server_uri = prefs_get ("mqtt_server_uri");
   mqtt = plug_get_mqtt (desc);
@@ -499,7 +486,6 @@
         }
     }
 
->>>>>>> 1c299b2a
   kb = plug_get_results_kb (desc);
   kb_item_push_str (kb, "internal/results", data);
 
