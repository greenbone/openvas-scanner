--- conflicted
+++ resolved
@@ -5,16 +5,8 @@
 //! scan-interpreter interprets models::Scan
 
 use nasl_builtin_utils::NaslFunctionExecuter;
-<<<<<<< HEAD
 use nasl_syntax::{Loader, NaslValue};
-use storage::{ContextKey, Storage};
-=======
-use nasl_syntax::{
-    logger::{DefaultLogger, NaslLogger},
-    Loader, NaslValue,
-};
 use storage::{types::Primitive, ContextKey, Storage};
->>>>>>> 1ffc0c83
 
 use crate::{scheduling::ExecutionPlaner, InterpretError};
 
@@ -310,19 +302,7 @@
         )
         .entered();
 
-<<<<<<< HEAD
-        let context = crate::Context::new(
-            ContextKey::Scan(self.scan.scan_id.clone()),
-            target,
-            self.storage.as_dispatcher(),
-            self.storage.as_retriever(),
-            self.loader,
-            self.executor,
-        );
-        let mut interpret = crate::CodeInterpreter::new(&code, register, &context);
-=======
         // currently scans are limited to the target as well as the id.
->>>>>>> 1ffc0c83
         tracing::debug!("running");
         let kind = {
             match self.check_keys(&vt) {
@@ -334,7 +314,6 @@
                         self.storage.as_dispatcher(),
                         self.storage.as_retriever(),
                         self.loader,
-                        self.logger,
                         self.executor,
                     );
                     let mut interpret = crate::CodeInterpreter::new(&code, register, &context);
@@ -706,7 +685,6 @@
         let storage = storage::DefaultDispatcher::new(true);
 
         let register = nasl_builtin_utils::Register::root_initial(&initial);
-        let logger = nasl_syntax::logger::DefaultLogger::default();
         let target = String::default();
         let functions = crate::nasl_std_functions();
         let loader = |_: &str| code.to_string();
@@ -717,7 +695,6 @@
             &storage,
             &storage,
             &loader,
-            &logger,
             &functions,
         );
         let interpreter = crate::CodeInterpreter::new(code, register, &context);
