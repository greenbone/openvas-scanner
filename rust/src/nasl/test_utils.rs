--- conflicted
+++ resolved
@@ -24,7 +24,7 @@
     interpreter::{ForkingInterpreter, InterpreterError, InterpreterErrorKind},
     nasl_std_functions,
     utils::{
-        Executor,
+        Executor, ScanCtx,
         scan_ctx::{ContextStorage, Ports, Target},
     },
 };
@@ -280,7 +280,7 @@
     }
 
     /// Runs the given lines of code and returns the list of results
-    /// along with the `Context` used for evaluating them.
+    /// along with the `ScanCtx` used for evaluating them.
     pub fn results_and_context(&self) -> (Vec<NaslResult>, ScanCtx) {
         futures::executor::block_on(async {
             let context = self.context();
@@ -306,15 +306,7 @@
         self.lines.join("\n")
     }
 
-<<<<<<< HEAD
-    fn interpreter<'ctx>(&self, code: &str, context: &'ctx Context) -> ForkingInterpreter<'ctx> {
-=======
-    fn interpreter<'code, 'ctx>(
-        &self,
-        code: &'code str,
-        context: &'ctx ScanCtx,
-    ) -> ForkingInterpreter<'code, 'ctx> {
->>>>>>> ab8333e1
+    fn interpreter<'ctx>(&self, code: &str, context: &'ctx ScanCtx) -> ForkingInterpreter<'ctx> {
         let variables: Vec<_> = self
             .variables
             .iter()
@@ -340,13 +332,8 @@
         let interpreter = self.interpreter(code, context);
         interpreter.stream().map(|res| {
             res.map_err(|e| match e.kind {
-<<<<<<< HEAD
                 InterpreterErrorKind::FunctionCallError(f) => f.kind,
-                e => panic!("Unknown error: {}", e),
-=======
-                InterpretErrorKind::FunctionCallError(f) => f.kind,
                 e => panic!("Unknown error: {e}"),
->>>>>>> ab8333e1
             })
         })
     }
