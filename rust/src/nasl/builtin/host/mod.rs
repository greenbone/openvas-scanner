// SPDX-FileCopyrightText: 2023 Greenbone AG
//
// SPDX-License-Identifier: GPL-2.0-or-later WITH x11vnc-openssl-exception

#[cfg(test)]
mod tests;

use std::{
    net::{IpAddr, Ipv6Addr},
    str::FromStr,
};

<<<<<<< HEAD
use crate::function_set;
use crate::nasl::utils::{error::FnError, lookup_keys::TARGET};

use crate::nasl::syntax::NaslValue;
use crate::nasl::utils::{Context, ContextType, Register};

/// Resolves IP address of target to hostname
///
/// It does lookup TARGET and when not found falls back to 127.0.0.1 to resolve.
/// If the TARGET is not a IP address than we assume that it already is a fqdn or a hostname and will return that instead.
fn resolve_hostname(register: &Register) -> Result<String, FnError> {
    use std::net::ToSocketAddrs;
=======
use dns_lookup::lookup_addr;
use nasl_function_proc_macro::nasl_function;

use crate::nasl::utils::{error::FunctionErrorKind, hosts::resolve};
use crate::{function_set, nasl::FromNaslValue};
>>>>>>> 2f613e5c

use crate::nasl::syntax::NaslValue;
use crate::nasl::utils::{Context, Register};

struct Hostname(String);
impl<'a> FromNaslValue<'a> for Hostname {
    fn from_nasl_value(value: &'a NaslValue) -> Result<Self, FunctionErrorKind> {
        let str = String::from_nasl_value(value)?;
        if str.is_empty() {
            Err(FunctionErrorKind::diagnostic_ret_null("Empty hostname."))
        } else {
            Ok(Self(str))
        }
    }
}

<<<<<<< HEAD
/// NASL function to get all stored vhosts
///
/// As of now (2023-01-20) there is no vhost handling.
/// Therefore this function does load the registered TARGET and if it is an IP Address resolves it via DNS instead.
fn get_host_names(register: &Register, _: &Context) -> Result<NaslValue, FnError> {
    resolve_hostname(register).map(|x| NaslValue::Array(vec![NaslValue::String(x)]))
}

/// NASL function to get the current hostname
///
/// As of now (2023-01-20) there is no vhost handling.
/// Therefore this function does load the registered TARGET and if it is an IP Address resolves it via DNS instead.
fn get_host_name(register: &Register, _: &Context) -> Result<NaslValue, FnError> {
    resolve_hostname(register).map(NaslValue::String)
=======
/// Get a list of found hostnames or a IP of the current target in case no hostnames were found yet.
#[nasl_function]
fn get_host_names(context: &Context) -> Result<NaslValue, FunctionErrorKind> {
    let hns = context.target_vhosts();
    if !hns.is_empty() {
        let hns = hns
            .into_iter()
            .map(|(h, _s)| NaslValue::String(h))
            .collect::<Vec<_>>();
        return Ok(NaslValue::Array(hns));
    };
    Ok(NaslValue::Array(vec![NaslValue::String(
        context.target().to_string(),
    )]))
>>>>>>> 2f613e5c
}

/// Return the target's IP address as IpAddr.
pub fn get_host_ip(context: &Context) -> Result<IpAddr, FnError> {
    let default_ip = "127.0.0.1";
    let r_sock_addr = match context.target() {
        x if !x.is_empty() => IpAddr::from_str(x),
        _ => IpAddr::from_str(default_ip),
    };

    match r_sock_addr {
        Ok(x) => Ok(x),
        Err(e) => Err(FnError::wrong_unnamed_argument(
            "IP address",
            e.to_string().as_str(),
        )),
    }
}

///Expands the vHosts list with the given hostname.
///The mandatory parameter hostname is of type string. It contains the hostname which should be added to the list of vHosts
///Additionally a source, how the hostname was detected can be added with the named argument source as a string. If it is not given, the value NASL is set as default.
#[nasl_function(named(hostname, source))]
pub fn add_host_name(
    context: &Context,
    hostname: Hostname,
    source: Option<&str>,
) -> Result<NaslValue, FunctionErrorKind> {
    let source = source.filter(|x| !x.is_empty()).unwrap_or("NASL");
    context.add_hostname(hostname.0, source.into());
    Ok(NaslValue::Null)
}

/// Get the host name of the currently scanned target. If there is no host name available, the IP of the target is returned instead.
pub fn get_host_name(
    _register: &Register,
    context: &Context,
) -> Result<NaslValue, FunctionErrorKind> {
    let vh = context.target_vhosts();
    let v = if !vh.is_empty() {
        vh.iter()
            .map(|(v, _s)| NaslValue::String(v.to_string()))
            .collect::<Vec<_>>()
    } else {
        vec![]
    };

    //TODO: store the current hostname being forked.
    //TODO: don't fork if expand_vhost is disabled.
    //TODO: don't fork if already in a vhost
    if !v.is_empty() {
        return Ok(NaslValue::Fork(v));
    }

    let host = match get_host_ip(context) {
        Ok(ip) => match lookup_addr(&ip) {
            Ok(host) => host,
            Err(_) => ip.to_string(),
        },
        Err(_) => context.target().to_string(),
    };
    Ok(NaslValue::String(host))
}

/// This function returns the source of detection of a given hostname.
/// The named parameter hostname is a string containing the hostname.
/// When no hostname is given, the current scanned host is taken.
/// If no virtual hosts are found yet this function always returns IP-address.
#[nasl_function(named(hostname))]
pub fn get_host_name_source(context: &Context, hostname: Hostname) -> String {
    let vh = context.target_vhosts();
    if !vh.is_empty() {
        if let Some((_, source)) = vh.into_iter().find(|(v, _)| v == &hostname.0) {
            return source;
        };
    }
    context.target().to_string()
}

/// Return the target's IP address or 127.0.0.1 if not set.
fn nasl_get_host_ip(_register: &Register, context: &Context) -> Result<NaslValue, FnError> {
    let ip = get_host_ip(context)?;
    Ok(NaslValue::String(ip.to_string()))
}

/// Get an IP address corresponding to the host name
#[nasl_function(named(hostname))]
fn resolve_host_name(hostname: Hostname) -> String {
    resolve(hostname.0).map_or_else(
        |_| "127.0.0.1".to_string(),
        |x| x.first().map_or("127.0.0.1".to_string(), |v| v.to_string()),
    )
}

/// Resolve a hostname to all found addresses and return them in an NaslValue::Array
#[nasl_function(named(hostname))]
fn resolve_hostname_to_multiple_ips(hostname: Hostname) -> Result<NaslValue, FunctionErrorKind> {
    let ips = resolve(hostname.0)?
        .into_iter()
        .map(|x| NaslValue::String(x.to_string()))
        .collect();
    Ok(NaslValue::Array(ips))
}

/// Check if the currently scanned target is an IPv6 address.
/// Return TRUE if the current target is an IPv6 address, else FALSE. In case of an error, NULL is returned.
#[nasl_function]
fn target_is_ipv6(context: &Context) -> Result<bool, FunctionErrorKind> {
    let target = match context.target().is_empty() {
        true => {
            return Err(FunctionErrorKind::diagnostic_ret_null("Address is NULL!"));
        }
        false => context.target(),
    };
    Ok(target.parse::<Ipv6Addr>().is_ok())
}

/// Compare if two hosts are the same.
/// The first two unnamed arguments are string containing the host to compare
/// If the named argument cmp_hostname is set to TRUE, the given hosts are resolved into their hostnames
#[nasl_function(named(cmp_hostname))]
fn same_host(h1: &str, h2: &str, cmp_hostname: Option<bool>) -> Result<bool, FunctionErrorKind> {
    let h1 = resolve(h1.to_string())?;
    let h2 = resolve(h2.to_string())?;

    let hostnames1 = h1
        .iter()
        .filter_map(|x| lookup_addr(x).ok())
        .collect::<Vec<_>>();
    let hostnames2 = h2
        .iter()
        .filter_map(|x| lookup_addr(x).ok())
        .collect::<Vec<_>>();

    let any_ip_address_matches = h1.iter().any(|a1| h2.contains(a1));
    let any_hostname_matches = hostnames1.iter().any(|h1| hostnames2.contains(h1));
    let cmp_hostname = cmp_hostname.filter(|x| *x).unwrap_or(false);

    Ok(any_ip_address_matches || (cmp_hostname && any_hostname_matches))
}

pub struct Host;

function_set! {
    Host,
    sync_stateless,
    (
        get_host_names,
        (nasl_get_host_ip, "get_host_ip"),
        resolve_host_name,
        resolve_hostname_to_multiple_ips,
        (target_is_ipv6, "TARGET_IS_IPV6"),
        same_host,
        add_host_name,
        get_host_name,
        get_host_name_source
    )
}<|MERGE_RESOLUTION|>--- conflicted
+++ resolved
@@ -10,61 +10,37 @@
     str::FromStr,
 };
 
-<<<<<<< HEAD
-use crate::function_set;
-use crate::nasl::utils::{error::FnError, lookup_keys::TARGET};
-
-use crate::nasl::syntax::NaslValue;
-use crate::nasl::utils::{Context, ContextType, Register};
-
-/// Resolves IP address of target to hostname
-///
-/// It does lookup TARGET and when not found falls back to 127.0.0.1 to resolve.
-/// If the TARGET is not a IP address than we assume that it already is a fqdn or a hostname and will return that instead.
-fn resolve_hostname(register: &Register) -> Result<String, FnError> {
-    use std::net::ToSocketAddrs;
-=======
 use dns_lookup::lookup_addr;
-use nasl_function_proc_macro::nasl_function;
-
-use crate::nasl::utils::{error::FunctionErrorKind, hosts::resolve};
-use crate::{function_set, nasl::FromNaslValue};
->>>>>>> 2f613e5c
-
-use crate::nasl::syntax::NaslValue;
-use crate::nasl::utils::{Context, Register};
+use thiserror::Error;
+
+use crate::nasl::prelude::*;
+use crate::nasl::utils::hosts::resolve;
+
+#[derive(Debug, Error)]
+pub enum HostError {
+    #[error("Empty hostname.")]
+    EmptyHostname,
+    #[error("Empty address.")]
+    EmptyAddress,
+    #[error("Target is not a hostname.")]
+    TargetIsNotAHostname,
+}
 
 struct Hostname(String);
 impl<'a> FromNaslValue<'a> for Hostname {
-    fn from_nasl_value(value: &'a NaslValue) -> Result<Self, FunctionErrorKind> {
+    fn from_nasl_value(value: &'a NaslValue) -> Result<Self, FnError> {
         let str = String::from_nasl_value(value)?;
         if str.is_empty() {
-            Err(FunctionErrorKind::diagnostic_ret_null("Empty hostname."))
+            Err(HostError::EmptyHostname.into())
         } else {
             Ok(Self(str))
         }
     }
 }
 
-<<<<<<< HEAD
-/// NASL function to get all stored vhosts
-///
-/// As of now (2023-01-20) there is no vhost handling.
-/// Therefore this function does load the registered TARGET and if it is an IP Address resolves it via DNS instead.
-fn get_host_names(register: &Register, _: &Context) -> Result<NaslValue, FnError> {
-    resolve_hostname(register).map(|x| NaslValue::Array(vec![NaslValue::String(x)]))
-}
-
-/// NASL function to get the current hostname
-///
-/// As of now (2023-01-20) there is no vhost handling.
-/// Therefore this function does load the registered TARGET and if it is an IP Address resolves it via DNS instead.
-fn get_host_name(register: &Register, _: &Context) -> Result<NaslValue, FnError> {
-    resolve_hostname(register).map(NaslValue::String)
-=======
 /// Get a list of found hostnames or a IP of the current target in case no hostnames were found yet.
 #[nasl_function]
-fn get_host_names(context: &Context) -> Result<NaslValue, FunctionErrorKind> {
+fn get_host_names(context: &Context) -> Result<NaslValue, FnError> {
     let hns = context.target_vhosts();
     if !hns.is_empty() {
         let hns = hns
@@ -76,7 +52,6 @@
     Ok(NaslValue::Array(vec![NaslValue::String(
         context.target().to_string(),
     )]))
->>>>>>> 2f613e5c
 }
 
 /// Return the target's IP address as IpAddr.
@@ -104,17 +79,14 @@
     context: &Context,
     hostname: Hostname,
     source: Option<&str>,
-) -> Result<NaslValue, FunctionErrorKind> {
+) -> Result<NaslValue, FnError> {
     let source = source.filter(|x| !x.is_empty()).unwrap_or("NASL");
     context.add_hostname(hostname.0, source.into());
     Ok(NaslValue::Null)
 }
 
 /// Get the host name of the currently scanned target. If there is no host name available, the IP of the target is returned instead.
-pub fn get_host_name(
-    _register: &Register,
-    context: &Context,
-) -> Result<NaslValue, FunctionErrorKind> {
+pub fn get_host_name(_register: &Register, context: &Context) -> Result<NaslValue, FnError> {
     let vh = context.target_vhosts();
     let v = if !vh.is_empty() {
         vh.iter()
@@ -173,7 +145,7 @@
 
 /// Resolve a hostname to all found addresses and return them in an NaslValue::Array
 #[nasl_function(named(hostname))]
-fn resolve_hostname_to_multiple_ips(hostname: Hostname) -> Result<NaslValue, FunctionErrorKind> {
+fn resolve_hostname_to_multiple_ips(hostname: Hostname) -> Result<NaslValue, FnError> {
     let ips = resolve(hostname.0)?
         .into_iter()
         .map(|x| NaslValue::String(x.to_string()))
@@ -184,10 +156,10 @@
 /// Check if the currently scanned target is an IPv6 address.
 /// Return TRUE if the current target is an IPv6 address, else FALSE. In case of an error, NULL is returned.
 #[nasl_function]
-fn target_is_ipv6(context: &Context) -> Result<bool, FunctionErrorKind> {
+fn target_is_ipv6(context: &Context) -> Result<bool, FnError> {
     let target = match context.target().is_empty() {
         true => {
-            return Err(FunctionErrorKind::diagnostic_ret_null("Address is NULL!"));
+            return Err(HostError::EmptyAddress.into());
         }
         false => context.target(),
     };
@@ -198,7 +170,7 @@
 /// The first two unnamed arguments are string containing the host to compare
 /// If the named argument cmp_hostname is set to TRUE, the given hosts are resolved into their hostnames
 #[nasl_function(named(cmp_hostname))]
-fn same_host(h1: &str, h2: &str, cmp_hostname: Option<bool>) -> Result<bool, FunctionErrorKind> {
+fn same_host(h1: &str, h2: &str, cmp_hostname: Option<bool>) -> Result<bool, FnError> {
     let h1 = resolve(h1.to_string())?;
     let h2 = resolve(h2.to_string())?;
 
