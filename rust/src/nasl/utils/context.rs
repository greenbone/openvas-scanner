--- conflicted
+++ resolved
@@ -25,16 +25,11 @@
 
 use super::FnError;
 use super::error::ReturnBehavior;
-<<<<<<< HEAD
 use super::hosts::{LOCALHOST, resolve_hostname};
-use super::{executor::Executor, lookup_keys::FC_ANON_ARGS};
-=======
-use super::hosts::resolve;
 use super::{
     executor::Executor,
     lookup_keys::{FC_ANON_ARGS, SCRIPT_PARAMS},
 };
->>>>>>> a784afb8
 
 /// Contexts are responsible to locate, add and delete everything that is declared within a NASL plugin
 ///
@@ -341,7 +336,7 @@
 use std::io::Write;
 use std::net::IpAddr;
 use std::path::{Path, PathBuf};
-use std::sync::{Arc, Mutex, MutexGuard};
+use std::sync::{Arc, Mutex};
 
 type Named = HashMap<String, ContextType>;
 
