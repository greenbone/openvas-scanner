--- conflicted
+++ resolved
@@ -153,8 +153,6 @@
         t.ok("test(a: 1);", 1);
         t.ok("test();", 0);
     }
-<<<<<<< HEAD
-=======
 
     #[test]
     #[tracing_test::traced_test]
@@ -186,8 +184,8 @@
                 1.into(),
                 2.into(),
                 "a".into(),
+                "b".into(),
                 "a".into(),
-                "b".into(),
                 "b".into(),
             ]
         );
@@ -230,8 +228,7 @@
 
         assert_eq!(
             results,
-            vec!["1:a".into(), "2:a".into(), "1:b".into(), "2:b".into(),]
-        );
-    }
->>>>>>> 85081f5f
+            vec!["1:a".into(), "1:b".into(), "2:a".into(), "2:b".into(),]
+        );
+    }
 }