--- conflicted
+++ resolved
@@ -4,46 +4,12 @@
 
 use std::path::Path;
 
-<<<<<<< HEAD
-use scannerlib::nasl::{
-    Code, Loader,
-    syntax::{Declaration, LoadError, load_non_utf8_path},
-};
+use scannerlib::nasl::syntax::load_non_utf8_path;
+use scannerlib::nasl::syntax::{Declaration, LoadError};
+use scannerlib::nasl::{Code, Loader};
 use walkdir::WalkDir;
 
 use crate::CliError;
-=======
-use scannerlib::nasl::WithErrorInfo;
-use scannerlib::nasl::syntax::load_non_utf8_path;
-use scannerlib::nasl::syntax::{Statement, SyntaxError, parse};
-use walkdir::WalkDir;
-
-use crate::{CliError, CliErrorKind, Filename};
-
-fn print_error(path: &Path, err: &SyntaxError) {
-    if let Some(token) = err.as_token() {
-        eprintln!(
-            "{}:{}:{}: {}",
-            path.to_string_lossy(),
-            token.line(),
-            token.column(),
-            err.kind
-        )
-    } else {
-        eprintln!("{}:{}", path.to_string_lossy(), err)
-    }
-}
-
-fn print_stmt(path: &Path, stmt: Statement) {
-    println!(
-        "{}:{}:{}: {}",
-        path.to_string_lossy(),
-        stmt.as_token().line(),
-        stmt.as_token().column(),
-        stmt
-    )
-}
->>>>>>> 981f9fb2
 
 struct NonUtf8Loader;
 
@@ -58,44 +24,20 @@
 }
 
 fn print_results(path: &Path, verbose: bool) -> Result<usize, CliError> {
-<<<<<<< HEAD
-    let mut errors = 0;
+    let mut num_errors = 0;
 
     let print_decl = |decl: &Declaration| {
         println!("{}: {}", path.to_string_lossy(), decl);
     };
 
     let results = Code::load(&NonUtf8Loader, path)?.parse();
-    errors += results.num_errors();
+    num_errors += results.num_errors();
     match results.emit_errors() {
         Some(decls) => {
             if verbose {
                 for decl in decls.decls().iter() {
                     print_decl(decl);
                 }
-=======
-    let mut num_errors = 0;
-
-    if verbose {
-        println!("# {path:?}");
-    }
-    let results = read(path).map_err(|e| e.with(Filename(path)))?;
-    for r in results {
-        match r {
-            Ok(stmt) => {
-                if verbose {
-                    print_stmt(path, stmt);
-                }
-            }
-            Err(err) => {
-                // when we run in interactive mode we should print a new line to
-                // not interfere with the count display.
-                if num_errors == 0 {
-                    eprintln!();
-                }
-                num_errors += 1;
-                print_error(path, &err);
->>>>>>> 981f9fb2
             }
         }
         None => {}
