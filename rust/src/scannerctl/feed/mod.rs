--- conflicted
+++ resolved
@@ -2,7 +2,6 @@
 //
 // SPDX-License-Identifier: GPL-2.0-or-later WITH x11vnc-openssl-exception
 
-mod transpile;
 pub mod update;
 use std::{io, path::PathBuf};
 
@@ -19,45 +18,9 @@
         },
     },
 };
+use tracing::warn;
 
-<<<<<<< HEAD
 // use scannerlib::feed::{FeedReplacer, ReplaceCommand};
-
-use crate::{CliError, CliErrorKind, get_path_from_openvas, notusupdate, read_openvas_config};
-
-pub fn extend_args(cmd: Command) -> Command {
-    cmd.subcommand(
-    crate::add_verbose(
-            Command::new("feed")
-                .about("Handles feed related tasks")
-                .subcommand_required(true)
-                .subcommand(Command::new("update")
-                .about("Runs nasl scripts in description mode and updates data into redis")
-                .arg(arg!(-v --"vts-only" "Load only nvts into redis cache").required(false).action(ArgAction::SetTrue))
-                .arg(arg!(-n --"notus-only" "Load only Notus advisories into redis cache").required(false).action(ArgAction::SetTrue))
-                .arg(arg!(--"vts-path" <FILE> "Path to the feed.").required(false)
-                     .value_parser(value_parser!(PathBuf)))
-                .arg(arg!(--"notus-path" <FILE> "Path to the notus advisories.").required(false)
-                     .value_parser(value_parser!(PathBuf)))
-                .arg(arg!(-x --"signature-check" "Enable NASL signature check.").required(false).action(ArgAction::SetTrue))
-                .arg(arg!(-r --redis <VALUE> "Redis url. Must either start `unix://` or `redis://`.").required(false))
-                )
-                .subcommand(Command::new("transform")
-                .about("Runs nasl scripts in description mode and returns it as a json array into stdout")
-                .arg(arg!(-p --path <FILE> "Path to the feed.") .required(false)
-                    .value_parser(value_parser!(PathBuf)))
-                )
-                .subcommand(Command::new("transpile")
-                .about("Transforms each nasl script and inc file based on the given rules.")
-                .arg(arg!(-p --path <FILE> "Path to the feed.") .required(false)
-                    .value_parser(value_parser!(PathBuf)))
-                .arg(arg!(-r --rules <FILE> "Path to transpiler rules.").required(true)
-                    .value_parser(value_parser!(PathBuf)))
-                )
-        ))
-=======
-use tracing::warn;
-use transpile::TranspileArgs;
 
 use crate::{CliError, CliErrorKind, get_path_from_openvas, notus_update, read_openvas_config};
 
@@ -72,7 +35,6 @@
 enum Action {
     Update(UpdateArgs),
     Transform(TransformArgs),
-    Transpile(TranspileArgs),
 }
 
 /// Runs nasl scripts in description mode and updates data into Redis
@@ -111,7 +73,6 @@
     selector: &[NameSpaceSelector],
 ) -> Result<RedisStorage<RedisCtx>, CliErrorKind> {
     Ok(RedisStorage::init(redis, selector).map_err(StorageError::from)?)
->>>>>>> 981f9fb2
 }
 
 pub async fn update_vts(
@@ -195,36 +156,10 @@
         .map_err(|e| CliErrorKind::from(e).into())
 }
 
-<<<<<<< HEAD
-pub async fn run(root: &clap::ArgMatches) -> Option<Result<(), CliError>> {
-    let (args, _) = crate::get_args_set_logging(root, "feed")?;
-    match args.subcommand() {
-        Some(("update", args)) => update(args).await,
-        Some(("transform", args)) => {
-            let path = get_vts_path("path", args);
-
-            let mut o = ArrayWrapper::new(io::stdout());
-            let dispatcher = JsonStorage::new(&mut o);
-            Some(match update::run(dispatcher, path, false).await {
-                Ok(_) => o.end().map_err(StorageError::from).map_err(|se| CliError {
-                    filename: "".to_string(),
-                    kind: se.into(),
-                }),
-                Err(e) => Err(e),
-            })
-        }
-
-        Some(("transpile", _)) => {
-            panic!()
-        }
-        _ => unreachable!("subcommand_required prevents None"),
-=======
 pub async fn run(args: FeedArgs) -> Result<(), CliError> {
     match args.action {
         Action::Update(args) => update(args).await?,
         Action::Transform(args) => transform(args).await?,
-        Action::Transpile(args) => transpile::run(args).await?,
->>>>>>> 981f9fb2
     }
     Ok(())
 }