--- conflicted
+++ resolved
@@ -125,11 +125,8 @@
 
     use crate::models::Protocol;
     use crate::models::VT;
-<<<<<<< HEAD
     use crate::nasl::Code;
-=======
     use crate::nasl::ContextBuilder;
->>>>>>> 981f9fb2
     use crate::nasl::interpreter::ForkingInterpreter;
     use crate::nasl::nasl_std_functions;
     use crate::nasl::syntax::NaslValue;
@@ -331,13 +328,6 @@
         let target = Target::do_not_resolve_hostname("");
         let executor = nasl_std_functions();
         let loader = |_: &str| code.to_string();
-<<<<<<< HEAD
-        let key = ScanID(id.to_string());
-
-        let context = Context::new(key, target, id.into(), &storage, &loader, &functions);
-        let ast = Code::from_string(code).parse().emit_errors().unwrap();
-        let interpreter = ForkingInterpreter::new(ast, register, &context);
-=======
         let scan_id = ScanID(filename.to_string());
 
         let cb = ContextBuilder {
@@ -349,8 +339,8 @@
             filename,
         };
         let context = cb.build();
-        let interpreter = ForkingInterpreter::new(code, register, &context);
->>>>>>> 981f9fb2
+        let ast = Code::from_string(code).parse().emit_errors().unwrap();
+        let interpreter = ForkingInterpreter::new(ast, register, &context);
         for stmt in interpreter.iter_blocking() {
             if let NaslValue::Exit(_) = stmt.expect("stmt success") {
                 break;
