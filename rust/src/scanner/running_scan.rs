// SPDX-FileCopyrightText: 2025 Greenbone AG
//
// SPDX-License-Identifier: GPL-2.0-or-later WITH x11vnc-openssl-exception

use std::{
    sync::{
        Arc,
        atomic::{AtomicBool, Ordering},
    },
    time::SystemTime,
};

use crate::models::{HostInfo, Phase, Status, scanner::Error};
use crate::nasl::utils::Executor;
use crate::{
    scanner::scan_runner::ScanRunner,
    scheduling::{ExecutionPlan, ExecutionPlaner, VTError},
};
use futures::StreamExt;
use tokio::{sync::RwLock, task::JoinHandle};
use tracing::{debug, trace, warn};

use super::{ScannerStack, scan::Scan};

/// Takes care of running a single scan to completion.
/// Also provides methods for stopping the scan and
/// reading its status.
pub struct RunningScan<S: ScannerStack> {
    scan: Scan,
    storage: Arc<S::Storage>,
    loader: Arc<S::Loader>,
    function_executor: Arc<Executor>,
    keep_running: Arc<AtomicBool>,
    status: Arc<RwLock<Status>>,
}

pub(super) fn current_time_in_seconds(name: &'static str) -> u64 {
    match SystemTime::now().duration_since(SystemTime::UNIX_EPOCH) {
        Ok(x) => x.as_secs(),
        Err(e) => {
            warn!(error=?e, name, "unable to get system time, setting defaulting to 0");
            0
        }
    }
}

impl<S: ScannerStack> RunningScan<S> {
    pub fn start<Sch: ExecutionPlan + 'static>(
        scan: Scan,
        storage: Arc<S::Storage>,
        loader: Arc<S::Loader>,
        function_executor: Arc<Executor>,
    ) -> RunningScanHandle
    where
        S: 'static,
    {
        let keep_running: Arc<AtomicBool> = Arc::new(true.into());
        let status = Arc::new(RwLock::new(Status {
            ..Default::default()
        }));
        RunningScanHandle {
            handle: tokio::spawn(
                Self {
                    scan,
                    storage,
                    loader,
                    function_executor,
                    keep_running: keep_running.clone(),
                    status: status.clone(),
                }
                // TODO run per target
                .run::<Sch>(),
            ),
            keep_running,
            status,
        }
    }

    async fn run<T>(self) -> Result<(), Error>
    where
        T: ExecutionPlan,
    {
        let runner = self.make_runner::<T>()?;
        self.update_status_at_beginning_of_run(runner.host_info())
            .await;
        let end_phase = self.run_to_completion(runner).await;

        self.update_status_at_end_of_run(end_phase).await;
        Ok(())
    }

    fn make_runner<'a, T>(&'a self) -> Result<ScanRunner<'a, S>, Error>
    where
        T: ExecutionPlan + 'a,
    {
        // TODO: This will become unnecessary once we merge crates
        // and can simply implement From<VTError> on scanner::Error;
        let make_scheduling_error = |e: VTError| Error::SchedulingError {
            id: self.scan.scan_id.to_string(),
            reason: e.to_string(),
        };
        let schedule = self
            .storage
            .execution_plan::<T>(&self.scan.vts)
            .map_err(make_scheduling_error)?;
        ScanRunner::new(
            &*self.storage,
            &*self.loader,
            &self.function_executor,
            schedule,
            &self.scan,
        )
        .map_err(make_scheduling_error)
    }

    async fn run_to_completion(&self, runner: ScanRunner<'_, S>) -> Phase {
        let mut end_phase = Phase::Succeeded;
        let mut stream = Box::pin(runner.stream());
        while let Some(it) = stream.next().await {
            match it {
                Ok(result) => {
                    trace!(target = result.target, targets=?self.scan.targets);
                    let mut status = self.status.write().await;
                    if let Some(host_info) = status.host_info.as_mut() {
                        host_info.register_finished_script(&result.target);
                    }
                    debug!(result=?result, "script finished");

                    if !result.has_succeeded() {
                        end_phase = Phase::Failed;
                    }
                }
                Err(x) => {
                    warn!(error=?x, "unrecoverable error, aborting whole run");
                    end_phase = Phase::Failed;
                }
            }
            if !self.keep_running.load(Ordering::SeqCst) {
                end_phase = Phase::Stopped;
                break;
            }
        }
        end_phase
    }

    async fn update_status_at_beginning_of_run(&self, host_info: HostInfo) {
        let mut status = self.status.write().await;
        status.status = Phase::Running;
        status.start_time = current_time_in_seconds("start_time").into();
        status.host_info = Some(host_info);
    }

    async fn update_status_at_end_of_run(&self, end_phase: Phase) {
        let mut status = self.status.write().await;
        status.status = end_phase;
        status.end_time = current_time_in_seconds("end_time").into();

        if let Some(host_info) = status.host_info.as_mut() {
            host_info.finish();
        }
    }
}

/// A handle to a `RunningScan`. Can be used to obtain the status of
/// the scan and to stop it.
pub struct RunningScanHandle {
    handle: JoinHandle<Result<(), Error>>,
    keep_running: Arc<AtomicBool>,
    status: Arc<RwLock<Status>>,
}

impl RunningScanHandle {
    pub fn stop(&self) {
        self.keep_running.store(false, Ordering::SeqCst);
        self.handle.abort();
    }

    pub async fn status(&self) -> Status {
        self.status.read().await.clone()
    }
<<<<<<< HEAD
}

#[cfg(test)]
mod tests {
    use std::sync::Arc;
    use std::time::Duration;

    use crate::models::Phase;
    use crate::models::scanner::{ScanResultFetcher, ScanResults};
    use crate::nasl::utils::context::Target;
    use crate::scanner::Scan;
    use crate::storage::inmemory::InMemoryStorage;
    use crate::storage::items::nvt::Nvt;
    use tracing_test::traced_test;

    use crate::scanner::{
        Scanner,
        scan_runner::tests::{GenerateScript, setup, setup_success},
    };

    type TestStack = (Arc<InMemoryStorage>, fn(&str) -> String);

    fn make_scanner_and_scan_success() -> (Scanner<TestStack>, Scan) {
        let ((storage, loader, executor), scan) = setup_success();
        (Scanner::new(Arc::new(storage), loader, executor), scan)
    }

    fn make_scanner_and_scan(scripts: &[(String, Nvt)]) -> (Scanner<TestStack>, Scan) {
        let ((storage, loader, executor), scan) = setup(scripts);
        (Scanner::new(Arc::new(storage), loader, executor), scan)
    }

    /// Blocks until given id is in given phase or panics after 1 second
    async fn wait_for_status(scanner: Scanner<TestStack>, id: &str, phase: Phase) -> ScanResults {
        let start = super::current_time_in_seconds("test");
        assert!(start > 0);
        loop {
            let current = super::current_time_in_seconds("loop test");
            assert!(
                current > 0,
                "it was not possible to get the system time in seconds"
            );
            // we need the sleep to not instantly read lock running and preventing write access
            tokio::time::sleep(Duration::from_nanos(100)).await;
            let scan_results = scanner
                .fetch_results(id.to_string())
                .await
                .expect("no error when fetching results");
            if scan_results.status.status == phase {
                return scan_results;
            }
            if current - start > 1 {
                tracing::debug!(status=%scan_results.status.status, expected=%phase);

                panic!("timeout reached");
            }
        }
    }

    #[tokio::test]
    #[traced_test]
    async fn start_scan_failure() {
        let failures = [GenerateScript {
            id: "0".into(),
            rc: 1,
            ..Default::default()
        }
        .generate()];

        let (scanner, scan) = make_scanner_and_scan(&failures);

        let id = scan.scan_id.clone();
        let res = scanner.start_scan_internal(scan).await;
        assert!(res.is_ok());
        let scan_results = wait_for_status(scanner, &id, Phase::Succeeded).await;

        assert!(
            scan_results.status.start_time.is_some(),
            "expect start time to be set when scan starts"
        );
        assert!(
            scan_results.status.end_time.is_some(),
            "expect end time to be set when scan finished"
        );
        assert!(
            scan_results.status.host_info.is_some(),
            "host_info should be set"
        );
        let host_info = scan_results.status.host_info.unwrap();
        assert_eq!(host_info.finished(), 1);
        assert_eq!(host_info.queued(), 0);
    }

    #[tokio::test]
    #[traced_test]
    async fn start_scan_success() {
        let (scanner, mut scan) = make_scanner_and_scan_success();
        scan.targets
            .push(Target::do_not_resolve_hostname("wald.fee"));

        let id = scan.scan_id.clone();
        let res = scanner.start_scan_internal(scan).await;
        assert!(res.is_ok());
        let scan_results = wait_for_status(scanner, &id, Phase::Succeeded).await;

        assert!(
            scan_results.status.start_time.is_some(),
            "expect start time to be set when scan starts"
        );
        assert!(
            scan_results.status.end_time.is_some(),
            "expect end time to be set when scan finished"
        );
        assert!(
            scan_results.status.host_info.is_some(),
            "host_info should be set"
        );
        let host_info = scan_results.status.host_info.unwrap();
        assert_eq!(host_info.finished(), 2);
        assert_eq!(host_info.queued(), 0);
    }
=======
>>>>>>> a784afb8
}<|MERGE_RESOLUTION|>--- conflicted
+++ resolved
@@ -178,128 +178,4 @@
     pub async fn status(&self) -> Status {
         self.status.read().await.clone()
     }
-<<<<<<< HEAD
-}
-
-#[cfg(test)]
-mod tests {
-    use std::sync::Arc;
-    use std::time::Duration;
-
-    use crate::models::Phase;
-    use crate::models::scanner::{ScanResultFetcher, ScanResults};
-    use crate::nasl::utils::context::Target;
-    use crate::scanner::Scan;
-    use crate::storage::inmemory::InMemoryStorage;
-    use crate::storage::items::nvt::Nvt;
-    use tracing_test::traced_test;
-
-    use crate::scanner::{
-        Scanner,
-        scan_runner::tests::{GenerateScript, setup, setup_success},
-    };
-
-    type TestStack = (Arc<InMemoryStorage>, fn(&str) -> String);
-
-    fn make_scanner_and_scan_success() -> (Scanner<TestStack>, Scan) {
-        let ((storage, loader, executor), scan) = setup_success();
-        (Scanner::new(Arc::new(storage), loader, executor), scan)
-    }
-
-    fn make_scanner_and_scan(scripts: &[(String, Nvt)]) -> (Scanner<TestStack>, Scan) {
-        let ((storage, loader, executor), scan) = setup(scripts);
-        (Scanner::new(Arc::new(storage), loader, executor), scan)
-    }
-
-    /// Blocks until given id is in given phase or panics after 1 second
-    async fn wait_for_status(scanner: Scanner<TestStack>, id: &str, phase: Phase) -> ScanResults {
-        let start = super::current_time_in_seconds("test");
-        assert!(start > 0);
-        loop {
-            let current = super::current_time_in_seconds("loop test");
-            assert!(
-                current > 0,
-                "it was not possible to get the system time in seconds"
-            );
-            // we need the sleep to not instantly read lock running and preventing write access
-            tokio::time::sleep(Duration::from_nanos(100)).await;
-            let scan_results = scanner
-                .fetch_results(id.to_string())
-                .await
-                .expect("no error when fetching results");
-            if scan_results.status.status == phase {
-                return scan_results;
-            }
-            if current - start > 1 {
-                tracing::debug!(status=%scan_results.status.status, expected=%phase);
-
-                panic!("timeout reached");
-            }
-        }
-    }
-
-    #[tokio::test]
-    #[traced_test]
-    async fn start_scan_failure() {
-        let failures = [GenerateScript {
-            id: "0".into(),
-            rc: 1,
-            ..Default::default()
-        }
-        .generate()];
-
-        let (scanner, scan) = make_scanner_and_scan(&failures);
-
-        let id = scan.scan_id.clone();
-        let res = scanner.start_scan_internal(scan).await;
-        assert!(res.is_ok());
-        let scan_results = wait_for_status(scanner, &id, Phase::Succeeded).await;
-
-        assert!(
-            scan_results.status.start_time.is_some(),
-            "expect start time to be set when scan starts"
-        );
-        assert!(
-            scan_results.status.end_time.is_some(),
-            "expect end time to be set when scan finished"
-        );
-        assert!(
-            scan_results.status.host_info.is_some(),
-            "host_info should be set"
-        );
-        let host_info = scan_results.status.host_info.unwrap();
-        assert_eq!(host_info.finished(), 1);
-        assert_eq!(host_info.queued(), 0);
-    }
-
-    #[tokio::test]
-    #[traced_test]
-    async fn start_scan_success() {
-        let (scanner, mut scan) = make_scanner_and_scan_success();
-        scan.targets
-            .push(Target::do_not_resolve_hostname("wald.fee"));
-
-        let id = scan.scan_id.clone();
-        let res = scanner.start_scan_internal(scan).await;
-        assert!(res.is_ok());
-        let scan_results = wait_for_status(scanner, &id, Phase::Succeeded).await;
-
-        assert!(
-            scan_results.status.start_time.is_some(),
-            "expect start time to be set when scan starts"
-        );
-        assert!(
-            scan_results.status.end_time.is_some(),
-            "expect end time to be set when scan finished"
-        );
-        assert!(
-            scan_results.status.host_info.is_some(),
-            "host_info should be set"
-        );
-        let host_info = scan_results.status.host_info.unwrap();
-        assert_eq!(host_info.finished(), 2);
-        assert_eq!(host_info.queued(), 0);
-    }
-=======
->>>>>>> a784afb8
 }