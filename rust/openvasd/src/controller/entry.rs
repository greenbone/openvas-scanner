--- conflicted
+++ resolved
@@ -404,39 +404,26 @@
 
                     Ok(ctx.response.ok_json_stream(oids).await)
                 }
+                (&Method::GET, GetVts(None)) => match &ctx.redis_cache {
+                    Some(cache) => match cache.get_vts(None).await {
+                        Ok(nvts) => Ok(ctx.response.ok(&nvts)),
+                        Err(err) => Ok(ctx.response.internal_server_error(&err)),
+                    },
+                    None => Ok(ctx.response.empty(hyper::StatusCode::OK)),
+                },
+                (&Method::GET, GetVts(Some(vt_selection))) => {
+                    let selection: Vec<String> = vt_selection.split(',').map(|x| x.to_string()).collect();
+
+                    match &ctx.redis_cache {
+                        Some(cache) => match cache.get_vts(Some(selection)).await {
+                            Ok(nvts) => Ok(ctx.response.ok(&nvts)),
+                            Err(err) => Ok(ctx.response.internal_server_error(&err)),
+                        },
+                        None => Ok(ctx.response.empty(hyper::StatusCode::OK)),
+                    }
+                }
                 _ => Ok(ctx.response.not_found("path", req.uri().path())),
             }
-<<<<<<< HEAD
-        }
-
-        (&Method::GET, Vts) => {
-            let oids = ctx.db.oids().await?;
-
-            Ok(ctx.response.ok_json_stream(oids).await)
-        }
-
-        (&Method::GET, GetVts(None)) => match &ctx.redis_cache {
-            Some(cache) => match cache.get_vts(None).await {
-                Ok(nvts) => Ok(ctx.response.ok(&nvts)),
-                Err(err) => Ok(ctx.response.internal_server_error(&err)),
-            },
-            None => Ok(ctx.response.empty(hyper::StatusCode::OK)),
-        },
-        (&Method::GET, GetVts(Some(vt_selection))) => {
-            let selection: Vec<String> = vt_selection.split(',').map(|x| x.to_string()).collect();
-
-            match &ctx.redis_cache {
-                Some(cache) => match cache.get_vts(Some(selection)).await {
-                    Ok(nvts) => Ok(ctx.response.ok(&nvts)),
-                    Err(err) => Ok(ctx.response.internal_server_error(&err)),
-                },
-                None => Ok(ctx.response.empty(hyper::StatusCode::OK)),
-            }
-        },
-        _ => Ok(ctx.response.not_found("path", req.uri().path())),
-            
-=======
         })
->>>>>>> 7bfe3ee0
-    }
-}
+    }
+}
